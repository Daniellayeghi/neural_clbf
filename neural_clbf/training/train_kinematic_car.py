--- conflicted
+++ resolved
@@ -55,15 +55,9 @@
     data_module = EpisodicDataModule(
         dynamics_model,
         initial_conditions,
-<<<<<<< HEAD
-        trajectories_per_episode=1,
-        trajectory_length=250,
-        fixed_samples=100,
-=======
         trajectories_per_episode=1,  # disable collecting data from trajectories
         trajectory_length=1,
         fixed_samples=10000,
->>>>>>> dcab46b7
         max_points=100000,
         val_split=0.1,
         batch_size=64,
